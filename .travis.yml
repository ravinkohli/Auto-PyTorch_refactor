--- conflicted
+++ resolved
@@ -15,13 +15,9 @@
     - os: linux
       env: TESTSUITE=run_unittests.sh PYTHON_VERSION="3.6" MINICONDA_URL="https://repo.continuum.io/miniconda/Miniconda3-latest-Linux-x86_64.sh"
     - os: linux
-<<<<<<< HEAD
-      env: TESTSUITE=run_unittests.sh PYTHON_VERSION="3.7" COVERAGE="true" DOCPUSH="true" MINICONDA_URL="https://repo.continuum.io/miniconda/Miniconda3-latest-Linux-x86_64.sh"
-=======
       env: TESTSUITE=run_unittests.sh PYTHON_VERSION="3.7" MINICONDA_URL="https://repo.continuum.io/miniconda/Miniconda3-latest-Linux-x86_64.sh"
       #- os: linux
       #env: TESTSUITE=run_unittests.sh PYTHON_VERSION="3.7" COVERAGE="true" DOCPUSH="true" MINICONDA_URL="https://repo.continuum.io/miniconda/Miniconda3-latest-Linux-x86_64.sh"
->>>>>>> 4932aad4
     - os: linux
       env: TESTSUITE=run_unittests.sh PYTHON_VERSION="3.8" MINICONDA_URL="https://repo.continuum.io/miniconda/Miniconda3-latest-Linux-x86_64.sh"
     # Other tests (mypy, examples, flake8...)
